from setuptools import setup

setup(
    name="LFM Data Utilities",
    version="1.0",
    description="Tools for processing data related to the lfm-scope (ulc-malaria-scope)",
    author="CZ Biohub | Bioengineering",
    author_email="paul.lebel@czbiohub.org",
    packages=[],
<<<<<<< HEAD
    install_requires=["matplotlib>=3.5.3", "tqdm>=4.64.1", "opencv-python>=4.7.0.72"],
=======
    install_requires=[
    	"matplotlib>=3.5.3", 
    	"tqdm>=4.64.1",
    	"AllanTools==2019.9",
    	"numpy==1.24.2",
    	"matplotlib==3.7.0",
    ],
>>>>>>> 32ef7662
)<|MERGE_RESOLUTION|>--- conflicted
+++ resolved
@@ -7,15 +7,12 @@
     author="CZ Biohub | Bioengineering",
     author_email="paul.lebel@czbiohub.org",
     packages=[],
-<<<<<<< HEAD
-    install_requires=["matplotlib>=3.5.3", "tqdm>=4.64.1", "opencv-python>=4.7.0.72"],
-=======
     install_requires=[
-    	"matplotlib>=3.5.3", 
-    	"tqdm>=4.64.1",
-    	"AllanTools==2019.9",
-    	"numpy==1.24.2",
-    	"matplotlib==3.7.0",
+        "matplotlib>=3.5.3",
+        "tqdm>=4.64.1",
+        "AllanTools==2019.9",
+        "numpy==1.24.2",
+        "matplotlib==3.7.0",
+        "opencv-python>=4.7.0.72",
     ],
->>>>>>> 32ef7662
 )