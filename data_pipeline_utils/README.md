--- conflicted
+++ resolved
@@ -29,11 +29,7 @@
     </RectangleLabels>
 </View>
 ```
-<<<<<<< HEAD
-  - Go to the "Data Import" tab, click "Upload Files", and import the `tasks.json` in the run folder that you are annotating. It will be somewhere in `scope-parasite-data/run-sets`.
-=======
-  - Go to the "Data Import" tab, click "Upload Files", and import the `tasks.json` in the run folder that you are annotating. It will be somewhere in `/hpc/projects/flexo/MicroscopyData/Bioengineering/LFM Scope/scope-parasite-data/run-sets`. **Note**: If this fails (e.g "too many SQL variables") - try creating the project _without_ doing this "Data Import" step. Then, once the project has been created, upload the data after.
->>>>>>> dccb1e16
+  - Go to the "Data Import" tab, click "Upload Files", and import the `tasks.json` in the run folder that you are annotating. It will be somewhere in `.../scope-parasite-data/run-sets`. **Note**: If this fails (e.g "too many SQL variables") - try creating the project _without_ doing this "Data Import" step. Then, once the project has been created, upload the data after.
   - Click "Save"
 
 and you are ready to annotate!
@@ -64,4 +60,12 @@
 
 ### "Package Not Found" during installation
 
-If your `pip` version is really low (e.g. version 9), try `python3 -m pip install --upgrade pip`. This could also be a sign of your python version being quite low (which occurs, e.g., with a base `conda` environment). Double check with `python3 --version`. It should be at least python 3.7.+If your `pip` version is really low (e.g. version 9), try `python3 -m pip install --upgrade pip`. This could also be a sign of your python version being quite low (which occurs, e.g., with a base `conda` environment). Double check with `python3 --version`. It should be at least python 3.7.
+
+### "error: unrecognized arguments: Scope/scope-parasite-data/run-sets"
+
+You need to either quote the entire path, or escape the space in "LFM Scope". For example, try
+
+`".../LFM Scope/scope-parasite-data"` or `.../LFM\ Scope/scope-parasite-data`
+
+They're equivalent, pick your poison.