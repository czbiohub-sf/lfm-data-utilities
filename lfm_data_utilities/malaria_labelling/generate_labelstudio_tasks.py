--- conflicted
+++ resolved
@@ -99,30 +99,12 @@
             image_dims=(IMG_WIDTH, IMG_HEIGHT),
             ignore_images_without_labels=True,
         )
-<<<<<<< HEAD
     except FileNotFoundError as e:
         # report exception and continue; most of the time the exceptions are missing files, which
         # we can skip safely
-        print(f"exception found for file {folder_path}: {e}. continuing...")
-=======
-    except TypeError:
-        # we aren't using our custom version, so try default
-        print(
-            "warning: couldn't give convert_yolo_to_ls image dims, so defaulting "
-            "to slow version. Will import"
-        )
-        convert_yolo_to_ls(
-            input_dir=str(folder_path),
-            out_file=tasks_path,
-            out_type="predictions",
-            image_root_url=root_url,
-            image_ext=".png",
-        )
-    except Exception as e:
         import traceback
         tb = traceback.format_exc()
         print(f"exception found for file {folder_path}: {tb}. continuing...")
->>>>>>> 9f673181
 
     return Path(tasks_path)
 
