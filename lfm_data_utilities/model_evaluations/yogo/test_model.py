--- conflicted
+++ resolved
@@ -20,47 +20,10 @@
     choose_dataloader_num_workers,
     collate_batch,
 )
-from yogo.utils import (
-    get_free_port,
-)
+from yogo.utils import get_free_port
 
 
-<<<<<<< HEAD
-if __name__ == "__main__":
-    parser = argparse.ArgumentParser()
-    parser.add_argument("pth_path", type=Path)
-    parser.add_argument("dataset_defn_path", type=Path)
-    parser.add_argument(
-        "--wandb",
-        action=argparse.BooleanOptionalAction,
-        default=False,
-        help=(
-            "log to wandb - this will create a new run. If neither this nor "
-            "--wandb-resume-id are provided, the run will be saved to a new folder"
-        ),
-    )
-    parser.add_argument(
-        "--wandb-resume-id",
-        type=str,
-        default=None,
-        help=(
-            "wandb run id - this will essentially append the results to an "
-            "existing run, given by this run id"
-        ),
-    )
-    parser.add_argument(
-        "--dump-to-disk",
-        action=argparse.BooleanOptionalAction,
-        default=False,
-        help=(
-            "dump results to disk as a pkl file"
-         )
-    )
-    args = parser.parse_args()
-
-=======
 def test_model(rank: int, world_size: int, args: argparse.Namespace) -> None:
->>>>>>> 24ed050b
     y, cfg = YOGO.from_pth(args.pth_path, inference=False)
     y.to("cuda")
 
@@ -113,7 +76,7 @@
         "test_set": args.dataset_defn_path,
     }
 
-    if args.wandb or args.wandb_resume_id:
+    if args.wandb or args.wandb_resume_id and rank == 0:
         wandb.init(
             project="yogo",
             entity="bioengineering",
@@ -130,22 +93,45 @@
         config,
         y,
     )
-<<<<<<< HEAD
 
-    if args.wandb or args.wandb_resume_id:
+    if args.wandb or args.wandb_resume_id and rank == 0:
         Trainer._log_test_metrics(*test_metrics)
 
-    if args.dump_to_disk:
+    if args.dump_to_disk and rank == 0:
         import pickle
         pickle.dump(test_metrics, open("test_metrics.pkl", "wb"))
-=======
-    Trainer._log_test_metrics(*test_metrics)
 
 
 if __name__ == "__main__":
     parser = argparse.ArgumentParser()
     parser.add_argument("pth_path", type=Path)
     parser.add_argument("dataset_defn_path", type=Path)
+    parser.add_argument(
+        "--wandb",
+        action=argparse.BooleanOptionalAction,
+        default=False,
+        help=(
+            "log to wandb - this will create a new run. If neither this nor "
+            "--wandb-resume-id are provided, the run will be saved to a new folder"
+        ),
+    )
+    parser.add_argument(
+        "--wandb-resume-id",
+        type=str,
+        default=None,
+        help=(
+            "wandb run id - this will essentially append the results to an "
+            "existing run, given by this run id"
+        ),
+    )
+    parser.add_argument(
+        "--dump-to-disk",
+        action=argparse.BooleanOptionalAction,
+        default=False,
+        help=(
+            "dump results to disk as a pkl file"
+         )
+    )
     args = parser.parse_args()
 
     world_size = torch.cuda.device_count()
@@ -157,5 +143,4 @@
 
     os.environ["MASTER_ADDR"] = "0.0.0.0"
     os.environ["MASTER_PORT"] = str(get_free_port())
-    mp.spawn(test_model, args=(world_size, args), nprocs=world_size, join=True)
->>>>>>> 24ed050b
+    mp.spawn(test_model, args=(world_size, args), nprocs=world_size, join=True)